name = "Biplots"
uuid = "9eb8d32e-48e1-486a-8aed-3d24e9b2252a"
authors = ["Júlio Hoffimann <julio.hoffimann@gmail.com> and contributors"]
version = "1.0.4"

[deps]
LinearAlgebra = "37e2e46d-f89d-539d-b4ee-838fcccc9c8e"
MakieCore = "20f20a25-4f0e-4fdf-b5d1-57303727442b"
Printf = "de0858da-6303-5e67-8744-51eddeeeb8d7"
Statistics = "10745b16-79ce-11e8-11f9-7d13ad32a3b2"
Tables = "bd369af6-aec1-5ad0-b16a-f7cc5008161c"

[compat]
<<<<<<< HEAD
MakieCore = "0.3.4"
=======
Makie = "0.17, 0.18, 0.19"
>>>>>>> abeeb697
Tables = "1.7"
julia = "1.6"

[extras]
Test = "8dfed614-e22c-5e08-85e1-65c5234f0b40"

[targets]
test = ["Test"]<|MERGE_RESOLUTION|>--- conflicted
+++ resolved
@@ -11,11 +11,7 @@
 Tables = "bd369af6-aec1-5ad0-b16a-f7cc5008161c"
 
 [compat]
-<<<<<<< HEAD
-MakieCore = "0.3.4"
-=======
-Makie = "0.17, 0.18, 0.19"
->>>>>>> abeeb697
+MakieCore = "0.6.2"
 Tables = "1.7"
 julia = "1.6"
 
